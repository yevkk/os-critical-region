--- conflicted
+++ resolved
@@ -30,18 +30,10 @@
         ${SRC_DIR}/ImprovedBakeryLock.hpp
         ${SRC_DIR}/LockPrimitives.hpp
         ${SRC_DIR}/DekkerLock.cpp
-<<<<<<< HEAD
-=======
-        ${SRC_DIR}/ImprovedBakeryLock.hpp
->>>>>>> c7101128
         )
 
 add_executable(benchmark demo/benchmark.cpp ${SRC_LIST})
 target_compile_options(benchmark PRIVATE -O3)
-<<<<<<< HEAD
-target_include_directories(benchmark PUBLIC ${CMAKE_SOURCE_DIR}/src})
-=======
 target_include_directories(benchmark PUBLIC ${CMAKE_SOURCE_DIR}/src})
 
-target_compile_options(benchmark PRIVATE -O3)
->>>>>>> c7101128
+target_compile_options(benchmark PRIVATE -O3)