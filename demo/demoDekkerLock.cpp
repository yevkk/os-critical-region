--- conflicted
+++ resolved
@@ -41,18 +41,12 @@
     lab::DekkerLock dekker_lock;
 
     subtraction_addition_counter_demonstration(
-<<<<<<< HEAD
             [&](std::int32_t& arg) {
-                LoopDecorator{
-                        std::bind(ThreadSafeDecorator{inc}, std::ref(dekker_lock), std::placeholders::_1)
+                ab::demo::util::LoopDecorator{
+                        std::bind(lab::demo::util::ThreadSafeDecorator{inc}, std::ref(dekker_lock), std::placeholders::_1)
                 }(arg);
                 dekker_lock.unregister_thread();
-=======
-        lab::demo::util::LoopDecorator{
-                    std::bind(lab::demo::util::ThreadSafeDecorator{inc}, std::ref(dekker_lock), std::placeholders::_1)
->>>>>>> fc32425c
             }
-
     );
 }
 
@@ -62,16 +56,11 @@
     lab::DekkerLock dekker_lock;
 
     subtraction_addition_counter_demonstration(
-<<<<<<< HEAD
         [&](std::int32_t& arg) {
-            LoopDecorator{
-                    std::bind(ThreadSafeTryDecorator{inc}, std::ref(dekker_lock), std::placeholders::_1)
+            lab::demo::util::LoopDecorator{
+                    std::bind(lab::demo::util::ThreadSafeTryDecorator{inc}, std::ref(dekker_lock), std::placeholders::_1)
             }(arg);
             dekker_lock.unregister_thread();
-=======
-        lab::demo::util::LoopDecorator{
-            std::bind(lab::demo::util::ThreadSafeTryDecorator{inc}, std::ref(dekker_lock), std::placeholders::_1)
->>>>>>> fc32425c
         }
     );
 }
