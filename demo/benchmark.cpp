#include "../src/LockPrimitives.hpp"
#include "../src/DekkerLock.hpp"
#include "../src/BakeryLock.hpp"
#include "../src/ImprovedBakeryLock.hpp"

#include <iostream>
#include <atomic>
#include <mutex>
#include <future>
#include <chrono>
#include <vector>
#include <string>
#include <iostream>


namespace lab::utils
{
    template<typename T>
    class Incrementable {
    public:
        explicit Incrementable(T value) noexcept :
            _value{std::move(value)}
        {}

        void increment() noexcept
        {
            ++_value;
        }

        auto value() -> T&
        {
            return _value;
        }

    private:
        T _value;
    };

    template<typename T>
    class Incrementable<std::atomic<T>> {
    public:
        explicit Incrementable(T value) :
                _value{std::move(value)}
        { }

        void increment()
        {
            _value.fetch_add(1, std::memory_order::memory_order_relaxed);
        }

        auto value() -> std::atomic<T>&
        {
            return _value;
        }

    private:
        std::atomic<T> _value;
    };

    template<typename P, typename V>
    class LockableValue {
    public:
        class Proxy {
        public:
            explicit Proxy (P& primitive, V& value) :
                    _lock{primitive},
                    _value{value}
            { }

            [[nodiscard]]
            auto value () -> V&
            {
                return _value;
            }

        private:
            std::lock_guard<P> _lock;
            V& _value;
        };

        template<typename... Args>
        explicit LockableValue(Args&&...args) :
                _value{std::forward<Args...>(args...)}
        { }

        [[nodiscard]]
        auto lock() -> Proxy
        {
            return Proxy{_primitive, _value};
        }

    private:
        V _value;
        P _primitive;
    };

    constexpr std::size_t N = 1e7;
    constexpr std::size_t THREADS_NO = 8;
    template<typename TUM, typename P, typename V> //TUM - Time Unit of Measurement
    int benchmark(
            LockableValue<P, V>&& lockable_value,
            std::size_t threads_number = THREADS_NO,
            std::size_t n = N)
    {
        using namespace std::chrono;
        auto start_ts = system_clock::now();

        const auto func = [&lockable_value](std::size_t n)
                {
                    for (std::size_t i = 0; i < n; i++) {
                        lockable_value.lock().value().increment();
                    }
                };

        std::vector<std::future<void>> futures;
        futures.reserve(threads_number);
        for (std::size_t i = 0; i < threads_number - 1; i++) {
            futures.emplace_back(std::async(std::launch::async, func, n));
        }

        for (auto &fut : futures) {
            fut.wait();
        }

        return duration_cast<TUM>(system_clock::now() - start_ts).count();
    }


} //lab::utils

int main()
{
    using namespace lab;
    using namespace lab::utils;

    using TUM = std::chrono::milliseconds;

    std::cout << "N = " << N << std::endl;

    constexpr int first_col_size = 9;
    constexpr int second_col_size = 10;

    auto benchmark_primitive  = []<typename P, typename V>(const std::string& label,
                                                           LockableValue<P, V>&& lockable_value) {
        std::cout << '[' << label << ']' << std::endl;
        std::cout
                << "| Threads | Time(ms) |" << std::endl
                << '|' << std::string(first_col_size, '-') << '|'
                << std::string(second_col_size, '-') << '|' << std::endl;
        for (std::size_t threads_number = 2; threads_number <= THREADS_NO; threads_number++) {
            int res = benchmark<TUM>(std::move(lockable_value), threads_number);
            std::cout
                    << '|' << std::string(first_col_size - 1 - std::to_string(threads_number).length(), ' ')
                    << threads_number << " |"
                    << std::string(second_col_size - 1 - std::to_string(res).length(), ' ')
                    << res << " |"
                    << std::endl;
        }
        std::cout
                << '|' << std::string(first_col_size, '=') << '|'
                << std::string(second_col_size, '=') << '|' << std::endl;
        std::cout << std::endl;
    };

<<<<<<< HEAD
//    benchmark_primitive("std::atomic", LockableValue<DummyLock, Incrementable<std::atomic_int>>{0});
//    benchmark_primitive("std::mutex", LockableValue<std::mutex, Incrementable<int>>{0});
//    benchmark_primitive("lab::SpinLock", LockableValue<SpinLock, Incrementable<int>>{0});
//    benchmark_primitive("lab::DekkerLock", LockableValue<DekkerLock, Incrementable<int>>{0});
    benchmark_primitive("lab::ImprovedBakeryLock", LockableValue<ImprovedBakeryLock, Incrementable<int>>{0});
=======
    benchmark_primitive("std::atomic", LockableValue<DummyLock, Incrementable<std::atomic_int>>{0});
    benchmark_primitive("std::mutex", LockableValue<std::mutex, Incrementable<int>>{0});
    benchmark_primitive("lab::SpinLock", LockableValue<SpinLock, Incrementable<int>>{0});
>>>>>>> fc32425c

    return 0;
}<|MERGE_RESOLUTION|>--- conflicted
+++ resolved
@@ -162,17 +162,13 @@
         std::cout << std::endl;
     };
 
-<<<<<<< HEAD
+
 //    benchmark_primitive("std::atomic", LockableValue<DummyLock, Incrementable<std::atomic_int>>{0});
 //    benchmark_primitive("std::mutex", LockableValue<std::mutex, Incrementable<int>>{0});
 //    benchmark_primitive("lab::SpinLock", LockableValue<SpinLock, Incrementable<int>>{0});
 //    benchmark_primitive("lab::DekkerLock", LockableValue<DekkerLock, Incrementable<int>>{0});
     benchmark_primitive("lab::ImprovedBakeryLock", LockableValue<ImprovedBakeryLock, Incrementable<int>>{0});
-=======
-    benchmark_primitive("std::atomic", LockableValue<DummyLock, Incrementable<std::atomic_int>>{0});
-    benchmark_primitive("std::mutex", LockableValue<std::mutex, Incrementable<int>>{0});
-    benchmark_primitive("lab::SpinLock", LockableValue<SpinLock, Incrementable<int>>{0});
->>>>>>> fc32425c
+
 
     return 0;
 }